#pragma once

// Copyright (c) 2018-present The Alive2 Authors.
// Distributed under the MIT license that can be found in the LICENSE file.

#include "ir/value.h"
#include <string>
#include <utility>
#include <vector>

namespace IR {

class Function;


class Instr : public Value {
protected:
  std::optional<BasicBlock*> containing_bb;
  Instr(Type &type, std::string &&name) : Value(type, std::move(name)) {}

public:
  std::optional<BasicBlock*>& containingBB() { return containing_bb; }
  virtual std::vector<Value*> operands() const = 0;
  virtual bool propagatesPoison() const;
  virtual void rauw(const Value &what, Value &with) = 0;
  smt::expr getTypeConstraints() const override;
  virtual smt::expr getTypeConstraints(const Function &f) const = 0;
  virtual std::unique_ptr<Instr> dup(const std::string &suffix) const = 0;
};


struct FastMathFlags final {
  enum Flags {
    None = 0, NNaN = 1 << 0, NInf = 1 << 1, NSZ = 1 << 2, ARCP = 1 << 3,
    Contract = 1 << 4, Reassoc = 1 << 5, AFN = 1 << 6,
    FastMath = NNaN | NInf | NSZ | ARCP | Contract | Reassoc | AFN
  };
  unsigned flags = None;

  bool isNone() const { return flags == None; }
  friend std::ostream& operator<<(std::ostream &os, const FastMathFlags &fm);
};


class BinOp final : public Instr {
public:
  enum Op { Add, Sub, Mul, SDiv, UDiv, SRem, URem, Shl, AShr, LShr,
            SAdd_Sat, UAdd_Sat, SSub_Sat, USub_Sat, SShl_Sat, UShl_Sat,
            SAdd_Overflow, UAdd_Overflow, SSub_Overflow, USub_Overflow,
            SMul_Overflow, UMul_Overflow,
            FAdd, FSub, FMul, FDiv, FRem, FMax, FMin,
            And, Or, Xor, Cttz, Ctlz, UMin, UMax, SMin, SMax, Abs };
  enum Flags { None = 0, NSW = 1 << 0, NUW = 1 << 1, Exact = 1 << 2 };

private:
  Value *lhs, *rhs;
  Op op;
  unsigned flags;
  FastMathFlags fmath;
  bool isDivOrRem() const;

public:
  BinOp(Type &type, std::string &&name, Value &lhs, Value &rhs, Op op,
        unsigned flags = 0, FastMathFlags fmath = {});

  std::vector<Value*> operands() const override;
  bool propagatesPoison() const override;
  void rauw(const Value &what, Value &with) override;
  void print(std::ostream &os) const override;
  StateValue toSMT(State &s) const override;
  smt::expr getTypeConstraints(const Function &f) const override;
  std::unique_ptr<Instr> dup(const std::string &suffix) const override;
};


class UnaryOp final : public Instr {
public:
  enum Op {
    Copy, BitReverse, BSwap, Ctpop, IsConstant, FNeg
  };

private:
  Value *val;
  Op op;
  FastMathFlags fmath;

public:
  UnaryOp(Type &type, std::string &&name, Value &val, Op op,
          FastMathFlags fmath = {})
    : Instr(type, std::move(name)), val(&val), op(op), fmath(fmath) {}

  Op getOp() const { return op; }
  Value& getValue() const { return *val; }
  std::vector<Value*> operands() const override;
  bool propagatesPoison() const override;
  void rauw(const Value &what, Value &with) override;
  void print(std::ostream &os) const override;
  StateValue toSMT(State &s) const override;
  smt::expr getTypeConstraints(const Function &f) const override;
  std::unique_ptr<Instr> dup(const std::string &suffix) const override;
};


class UnaryReductionOp final : public Instr {
public:
  enum Op {
    Add, Mul, And, Or, Xor,
    SMax, SMin, UMax, UMin
  };

private:
  Value *val;
  Op op;

public:
  UnaryReductionOp(Type &type, std::string &&name, Value &val, Op op)
    : Instr(type, std::move(name)), val(&val), op(op) {}

  std::vector<Value*> operands() const override;
  bool propagatesPoison() const override;
  void rauw(const Value &what, Value &with) override;
  void print(std::ostream &os) const override;
  StateValue toSMT(State &s) const override;
  smt::expr getTypeConstraints(const Function &f) const override;
  std::unique_ptr<Instr> dup(const std::string &suffix) const override;
};


class TernaryOp final : public Instr {
public:
  enum Op { FShl, FShr, FMA };

private:
  Value *a, *b, *c;
  Op op;
  FastMathFlags fmath;

public:
  TernaryOp(Type &type, std::string &&name, Value &a, Value &b, Value &c, Op op,
            FastMathFlags fmath = {});

  std::vector<Value*> operands() const override;
  bool propagatesPoison() const override;
  void rauw(const Value &what, Value &with) override;
  void print(std::ostream &os) const override;
  StateValue toSMT(State &s) const override;
  smt::expr getTypeConstraints(const Function &f) const override;
  std::unique_ptr<Instr> dup(const std::string &suffix) const override;
};


class ConversionOp final : public Instr {
public:
  enum Op { SExt, ZExt, Trunc, BitCast, SIntToFP, UIntToFP, FPToSInt, FPToUInt,
            FPExt, FPTrunc, Ptr2Int, Int2Ptr };

private:
  Value *val;
  Op op;

public:
  ConversionOp(Type &type, std::string &&name, Value &val, Op op)
    : Instr(type, std::move(name)), val(&val), op(op) {}

  Op getOp() const { return op; }
  Value& getValue() const { return *val; }
  std::vector<Value*> operands() const override;
  bool propagatesPoison() const override;
  void rauw(const Value &what, Value &with) override;
  void print(std::ostream &os) const override;
  StateValue toSMT(State &s) const override;
  smt::expr getTypeConstraints(const Function &f) const override;
  std::unique_ptr<Instr> dup(const std::string &suffix) const override;
};


class Select final : public Instr {
  Value *cond, *a, *b;
public:
  Select(Type &type, std::string &&name, Value &cond, Value &a, Value &b)
    : Instr(type, std::move(name)), cond(&cond), a(&a), b(&b) {}

  Value *getTrueValue() const { return a; }
  Value *getFalseValue() const { return b; }

  std::vector<Value*> operands() const override;
  void rauw(const Value &what, Value &with) override;
  void print(std::ostream &os) const override;
  StateValue toSMT(State &s) const override;
  smt::expr getTypeConstraints(const Function &f) const override;
  std::unique_ptr<Instr> dup(const std::string &suffix) const override;
};


class ExtractValue final : public Instr {
  Value *val;
  std::vector<unsigned> idxs;
public:
  ExtractValue(Type &type, std::string &&name, Value &val)
    : Instr(type, std::move(name)), val(&val) {}
  void addIdx(unsigned idx);

  std::vector<Value*> operands() const override;
  void rauw(const Value &what, Value &with) override;
  void print(std::ostream &os) const override;
  StateValue toSMT(State &s) const override;
  smt::expr getTypeConstraints(const Function &f) const override;
  std::unique_ptr<Instr> dup(const std::string &suffix) const override;
};


class InsertValue final : public Instr {
  Value *val, *elt;
  std::vector<unsigned> idxs;
public:
  InsertValue(Type &type, std::string &&name, Value &val, Value &elt)
          : Instr(type, std::move(name)), val(&val), elt(&elt) {}
  void addIdx(unsigned idx);

  std::vector<Value*> operands() const override;
  void rauw(const Value &what, Value &with) override;
  void print(std::ostream &os) const override;
  StateValue toSMT(State &s) const override;
  smt::expr getTypeConstraints(const Function &f) const override;
  std::unique_ptr<Instr> dup(const std::string &suffix) const override;
};


class ICmp final : public Instr {
public:
  enum Cond { EQ, NE, SLE, SLT, SGE, SGT, ULE, ULT, UGE, UGT, Any };

private:
  Value *a, *b;
  std::string cond_name;
  Cond cond;
  bool defined;
  smt::expr cond_var() const;

public:
  ICmp(Type &type, std::string &&name, Cond cond, Value &a, Value &b);

  std::vector<Value*> operands() const override;
  bool propagatesPoison() const override;
  void rauw(const Value &what, Value &with) override;
  void print(std::ostream &os) const override;
  StateValue toSMT(State &s) const override;
  smt::expr getTypeConstraints(const Function &f) const override;
  std::unique_ptr<Instr> dup(const std::string &suffix) const override;
};


class FCmp final : public Instr {
public:
  enum Cond { OEQ, OGT, OGE, OLT, OLE, ONE, ORD,
              UEQ, UGT, UGE, ULT, ULE, UNE, UNO };

private:
  Value *a, *b;
  Cond cond;
  FastMathFlags fmath;

public:
  FCmp(Type &type, std::string &&name, Cond cond, Value &a, Value &b,
       FastMathFlags fmath)
    : Instr(type, move(name)), a(&a), b(&b), cond(cond), fmath(fmath) {}

  std::vector<Value*> operands() const override;
  void rauw(const Value &what, Value &with) override;
  void print(std::ostream &os) const override;
  StateValue toSMT(State &s) const override;
  smt::expr getTypeConstraints(const Function &f) const override;
  std::unique_ptr<Instr> dup(const std::string &suffix) const override;
};


class Freeze final : public Instr {
  Value *val;
public:
  Freeze(Type &type, std::string &&name, Value &val)
    : Instr(type, std::move(name)), val(&val) {}

  std::vector<Value*> operands() const override;
  void rauw(const Value &what, Value &with) override;
  void print(std::ostream &os) const override;
  StateValue toSMT(State &s) const override;
  smt::expr getTypeConstraints(const Function &f) const override;
  std::unique_ptr<Instr> dup(const std::string &suffix) const override;
};


class Phi final : public Instr {
  std::vector<std::pair<Value*, std::string>> values;
public:
  Phi(Type &type, std::string &&name) : Instr(type, std::move(name)) {}

  void addValue(Value &val, std::string &&BB_name);
  void removeValue(const std::string &BB_name);
<<<<<<< HEAD
  void replaceLabels(const std::string &what, const std::string &with);
=======
>>>>>>> 7468744a

  std::vector<std::pair<Value*, std::string>> getValues();
  std::vector<Value*> operands() const override;
  void rauw(const Value &what, Value &with) override;
  void print(std::ostream &os) const override;
  StateValue toSMT(State &s) const override;
  smt::expr getTypeConstraints(const Function &f) const override;
  std::unique_ptr<Instr> dup(const std::string &suffix) const override;
};


class JumpInstr : public Instr {
public:
  JumpInstr(Type &type, std::string &&name) : Instr(type, std::move(name)) {}

  class target_iterator {
    JumpInstr *instr;
    unsigned idx;
  public:
    target_iterator() {}
    target_iterator(JumpInstr *instr, unsigned idx) : instr(instr), idx(idx) {}
    const BasicBlock& operator*() const;
    std::pair<Value*, BasicBlock*&> get();
    target_iterator& operator++(void) { ++idx; return *this; }
    bool operator!=(target_iterator &rhs) const { return idx != rhs.idx; }
    bool operator==(target_iterator &rhs) const { return !(*this != rhs); }
  };

  class it_helper {
    JumpInstr *instr;
  public:
    it_helper(JumpInstr *instr) : instr(instr) {}
    target_iterator begin() const { return { instr, 0 }; }
    target_iterator end() const;
  };
  it_helper targets() { return this; }
  void clearTargets();
  void addTarget(Value *val, BasicBlock &target);
  void replaceTarget(Value *cond, BasicBlock &new_dst);
};


class Branch final : public JumpInstr {
  Value *cond = nullptr;
  BasicBlock *dst_true, *dst_false = nullptr;
public:
  Branch(BasicBlock &dst) : JumpInstr(Type::voidTy, "br"), dst_true(&dst) {}

  Branch(Value &cond, BasicBlock &dst_true, BasicBlock &dst_false)
    : JumpInstr(Type::voidTy, "br"), cond(&cond), dst_true(&dst_true),
    dst_false(&dst_false) {}

  auto& getTrue() { return dst_true; }
  auto& getFalse() { return dst_false; }
  void setTrue(Value *val, BasicBlock &target);
  void setFalse(BasicBlock &target);
  auto getCond() { return cond; }
  void setCond(Value *val) { cond = val; }
  void clearTargets();
  std::vector<Value*> operands() const override;
  void rauw(const Value &what, Value &with) override;
  void print(std::ostream &os) const override;
  StateValue toSMT(State &s) const override;
  smt::expr getTypeConstraints(const Function &f) const override;
  std::unique_ptr<Instr> dup(const std::string &suffix) const override;
};


class Switch final : public JumpInstr {
  Value *value;
  BasicBlock *default_target;
  std::vector<std::pair<Value*, BasicBlock*>> targets;

public:
  Switch(Value &value, BasicBlock &default_target)
    : JumpInstr(Type::voidTy, "switch"), value(&value),
      default_target(&default_target) {}

  void setDefaultTarget(BasicBlock &target);
  void addTarget(Value &val, BasicBlock &target);
  void setTarget(Value *val, BasicBlock &target, unsigned i);
  void clearTargets();
  auto getNumTargets() const { return targets.size(); }
  auto& getTarget(unsigned i) { return targets[i]; }
  auto& getDefault() { return default_target; }
  auto getDefaultValue() const { return value; }

  std::vector<Value*> operands() const override;
  void rauw(const Value &what, Value &with) override;
  void print(std::ostream &os) const override;
  StateValue toSMT(State &s) const override;
  smt::expr getTypeConstraints(const Function &f) const override;
  std::unique_ptr<Instr> dup(const std::string &suffix) const override;
};


class Return final : public Instr {
  Value *val;
public:
  Return(Type &type, Value &val) : Instr(type, "return"), val(&val) {}

  std::vector<Value*> operands() const override;
  void rauw(const Value &what, Value &with) override;
  void print(std::ostream &os) const override;
  StateValue toSMT(State &s) const override;
  smt::expr getTypeConstraints(const Function &f) const override;
  std::unique_ptr<Instr> dup(const std::string &suffix) const override;
};


class Assume final : public Instr {
  Value *cond;
  bool if_non_poison; /// cond only needs to hold if non-poison
public:
  Assume(Value &cond, bool if_non_poison)
    : Instr(Type::voidTy, "assume"), cond(&cond),
      if_non_poison(if_non_poison) {}

  std::vector<Value*> operands() const override;
  void rauw(const Value &what, Value &with) override;
  void print(std::ostream &os) const override;
  StateValue toSMT(State &s) const override;
  smt::expr getTypeConstraints(const Function &f) const override;
  std::unique_ptr<Instr> dup(const std::string &suffix) const override;
};


class MemInstr : public Instr {
public:
  MemInstr(Type &type, std::string &&name) : Instr(type, move(name)) {}

  // If this instruction allocates a memory block, return its size.
  // Return 0 if it doesn't allocate anything.
  virtual uint64_t getMaxAllocSize() const = 0;

  // If this instruction performs load or store, return its max access size.
  virtual uint64_t getMaxAccessSize() const = 0;

  // If this instruction performs pointer arithmetic, return the absolute
  // value of the adding offset.
  // If this instruction is accessing the memory, it is okay to return 0.
  // ex) Given `store i32 0, ptr`, 0 can be returned, because its access size
  // already contains the offset.
  virtual uint64_t getMaxGEPOffset() const = 0;

  // Can this instruction free allocated objects?
  virtual bool canFree() const = 0;

  struct ByteAccessInfo {
    bool hasIntByteAccess = false;
    bool doesPtrLoad = false;
    bool doesPtrStore = false;

    // The maximum size of a byte that this instruction can support.
    // If zero, this instruction does not read/write bytes.
    // Otherwise, bytes of a memory can be widened to this size.
    unsigned byteSize = 0;

    bool doesMemAccess() const { return byteSize; }

    static ByteAccessInfo intOnly(unsigned byteSize);
    static ByteAccessInfo anyType(unsigned byteSize);
    static ByteAccessInfo get(const Type &t, bool store, unsigned align);
    static ByteAccessInfo full(unsigned byteSize);
  };

  virtual ByteAccessInfo getByteAccessInfo() const = 0;
};


class Alloc final : public MemInstr {
  Value *size, *mul;
  unsigned align;
  bool initially_dead;
public:
  Alloc(Type &type, std::string &&name, Value &size, Value *mul, unsigned align,
        bool initially_dead)
    : MemInstr(type, std::move(name)), size(&size), mul(mul), align(align),
      initially_dead(initially_dead) {}

  Value& getSize() const { return *size; }
  Value* getMul() const { return mul; }
  bool initDead() const { return initially_dead; }

  uint64_t getMaxAllocSize() const override;
  uint64_t getMaxAccessSize() const override;
  uint64_t getMaxGEPOffset() const override;
  bool canFree() const override;
  ByteAccessInfo getByteAccessInfo() const override;

  std::vector<Value*> operands() const override;
  void rauw(const Value &what, Value &with) override;
  void print(std::ostream &os) const override;
  StateValue toSMT(State &s) const override;
  smt::expr getTypeConstraints(const Function &f) const override;
  std::unique_ptr<Instr> dup(const std::string &suffix) const override;
};


class Malloc final : public MemInstr {
  Value *ptr = nullptr, *size;
  // Is this malloc (or equivalent operation, like new()) never returning
  // null?
  bool isNonNull = false;

public:
  Malloc(Type &type, std::string &&name, Value &size, bool isNonNull)
    : MemInstr(type, std::move(name)), size(&size), isNonNull(isNonNull) {}

  Malloc(Type &type, std::string &&name, Value &ptr, Value &size)
    : MemInstr(type, std::move(name)), ptr(&ptr), size(&size) {}

  Value& getSize() const { return *size; }
  bool isRealloc() const { return ptr != nullptr; }

  uint64_t getMaxAllocSize() const override;
  uint64_t getMaxAccessSize() const override;
  uint64_t getMaxGEPOffset() const override;
  bool canFree() const override;
  ByteAccessInfo getByteAccessInfo() const override;

  std::vector<Value*> operands() const override;
  void rauw(const Value &what, Value &with) override;
  void print(std::ostream &os) const override;
  StateValue toSMT(State &s) const override;
  smt::expr getTypeConstraints(const Function &f) const override;
  std::unique_ptr<Instr> dup(const std::string &suffix) const override;
};


class Calloc final : public MemInstr {
  Value *num, *size;
public:
  Calloc(Type &type, std::string &&name, Value &num, Value &size)
    : MemInstr(type, std::move(name)), num(&num), size(&size) {}

  Value& getNum() const { return *num; }
  Value& getSize() const { return *size; }

  uint64_t getMaxAllocSize() const override;
  uint64_t getMaxAccessSize() const override;
  uint64_t getMaxGEPOffset() const override;
  bool canFree() const override;
  ByteAccessInfo getByteAccessInfo() const override;

  std::vector<Value*> operands() const override;
  void rauw(const Value &what, Value &with) override;
  void print(std::ostream &os) const override;
  StateValue toSMT(State &s) const override;
  smt::expr getTypeConstraints(const Function &f) const override;
  std::unique_ptr<Instr> dup(const std::string &suffix) const override;
};


class StartLifetime final : public MemInstr {
  Value *ptr;
public:
  StartLifetime(Value &ptr) : MemInstr(Type::voidTy, "start_lifetime"),
      ptr(&ptr) {}

  uint64_t getMaxAllocSize() const override;
  uint64_t getMaxAccessSize() const override;
  uint64_t getMaxGEPOffset() const override;
  bool canFree() const override;
  ByteAccessInfo getByteAccessInfo() const override;

  std::vector<Value*> operands() const override;
  void rauw(const Value &what, Value &with) override;
  void print(std::ostream &os) const override;
  StateValue toSMT(State &s) const override;
  smt::expr getTypeConstraints(const Function &f) const override;
  std::unique_ptr<Instr> dup(const std::string &suffix) const override;
};


class Free final : public MemInstr {
  Value *ptr;
  bool heaponly;
public:
  Free(Value &ptr, bool heaponly = true) : MemInstr(Type::voidTy, "free"),
      ptr(&ptr), heaponly(heaponly) {}

  uint64_t getMaxAllocSize() const override;
  uint64_t getMaxAccessSize() const override;
  uint64_t getMaxGEPOffset() const override;
  bool canFree() const override;
  ByteAccessInfo getByteAccessInfo() const override;

  std::vector<Value*> operands() const override;
  void rauw(const Value &what, Value &with) override;
  void print(std::ostream &os) const override;
  StateValue toSMT(State &s) const override;
  smt::expr getTypeConstraints(const Function &f) const override;
  std::unique_ptr<Instr> dup(const std::string &suffix) const override;
};


class GEP final : public MemInstr {
  Value *ptr;
  std::vector<std::pair<unsigned, Value*>> idxs;
  bool inbounds;
public:
  GEP(Type &type, std::string &&name, Value &ptr, bool inbounds)
    : MemInstr(type, std::move(name)), ptr(&ptr), inbounds(inbounds) {}

  void addIdx(unsigned obj_size, Value &idx);
  Value& getPtr() const { return *ptr; }
  auto& getIdxs() const { return idxs; }

  uint64_t getMaxAllocSize() const override;
  uint64_t getMaxAccessSize() const override;
  uint64_t getMaxGEPOffset() const override;
  bool canFree() const override;
  ByteAccessInfo getByteAccessInfo() const override;

  std::vector<Value*> operands() const override;
  void rauw(const Value &what, Value &with) override;
  void print(std::ostream &os) const override;
  StateValue toSMT(State &s) const override;
  smt::expr getTypeConstraints(const Function &f) const override;
  std::unique_ptr<Instr> dup(const std::string &suffix) const override;
};


class Load final : public MemInstr {
  Value *ptr;
  unsigned align;
public:
  Load(Type &type, std::string &&name, Value &ptr, unsigned align)
    : MemInstr(type, std::move(name)), ptr(&ptr), align(align) {}

  Value& getPtr() const { return *ptr; }
  unsigned getAlign() const { return align; }

  uint64_t getMaxAllocSize() const override;
  uint64_t getMaxAccessSize() const override;
  uint64_t getMaxGEPOffset() const override;
  bool canFree() const override;
  ByteAccessInfo getByteAccessInfo() const override;

  std::vector<Value*> operands() const override;
  void rauw(const Value &what, Value &with) override;
  void print(std::ostream &os) const override;
  StateValue toSMT(State &s) const override;
  smt::expr getTypeConstraints(const Function &f) const override;
  std::unique_ptr<Instr> dup(const std::string &suffix) const override;
};


class Store final : public MemInstr {
  Value *ptr, *val;
  unsigned align;
public:
  Store(Value &ptr, Value &val, unsigned align)
    : MemInstr(Type::voidTy, "store"), ptr(&ptr), val(&val), align(align) {}

  Value& getValue() const { return *val; }
  Value& getPtr() const { return *ptr; }
  unsigned getAlign() const { return align; }

  uint64_t getMaxAllocSize() const override;
  uint64_t getMaxAccessSize() const override;
  uint64_t getMaxAccessStride() const;
  uint64_t getMaxGEPOffset() const override;
  bool canFree() const override;
  ByteAccessInfo getByteAccessInfo() const override;

  std::vector<Value*> operands() const override;
  void rauw(const Value &what, Value &with) override;
  void print(std::ostream &os) const override;
  StateValue toSMT(State &s) const override;
  smt::expr getTypeConstraints(const Function &f) const override;
  std::unique_ptr<Instr> dup(const std::string &suffix) const override;
};


class Memset final : public MemInstr {
  Value *ptr, *val, *bytes;
  unsigned align;
public:
  Memset(Value &ptr, Value &val, Value &bytes, unsigned align)
    : MemInstr(Type::voidTy, "memset"), ptr(&ptr), val(&val), bytes(&bytes),
            align(align) {}

  Value& getBytes() const { return *bytes; }
  unsigned getAlign() const { return align; }

  uint64_t getMaxAllocSize() const override;
  uint64_t getMaxAccessSize() const override;
  uint64_t getMaxGEPOffset() const override;
  bool canFree() const override;
  ByteAccessInfo getByteAccessInfo() const override;

  std::vector<Value*> operands() const override;
  void rauw(const Value &what, Value &with) override;
  void print(std::ostream &os) const override;
  StateValue toSMT(State &s) const override;
  smt::expr getTypeConstraints(const Function &f) const override;
  std::unique_ptr<Instr> dup(const std::string &suffix) const override;
};


class Memcpy final : public MemInstr {
  Value *dst, *src, *bytes;
  unsigned align_dst, align_src;
  bool move;
public:
  Memcpy(Value &dst, Value &src, Value &bytes,
         unsigned align_dst, unsigned align_src, bool move)
    : MemInstr(Type::voidTy, "memcpy"), dst(&dst), src(&src), bytes(&bytes),
            align_dst(align_dst), align_src(align_src), move(move) {}

  Value& getBytes() const { return *bytes; }
  unsigned getSrcAlign() const { return align_src; }
  unsigned getDstAlign() const { return align_dst; }

  uint64_t getMaxAllocSize() const override;
  uint64_t getMaxAccessSize() const override;
  uint64_t getMaxGEPOffset() const override;
  bool canFree() const override;
  ByteAccessInfo getByteAccessInfo() const override;

  std::vector<Value*> operands() const override;
  void rauw(const Value &what, Value &with) override;
  void print(std::ostream &os) const override;
  StateValue toSMT(State &s) const override;
  smt::expr getTypeConstraints(const Function &f) const override;
  std::unique_ptr<Instr> dup(const std::string &suffix) const override;
};


class Memcmp final : public MemInstr {
  Value *ptr1, *ptr2, *num;
  bool is_bcmp;
public:
  Memcmp(Type &type, std::string &&name, Value &ptr1, Value &ptr2, Value &num,
         bool is_bcmp): MemInstr(type, std::move(name)), ptr1(&ptr1),
                        ptr2(&ptr2), num(&num), is_bcmp(is_bcmp) {}

  Value &getBytes() const { return *num; }

  uint64_t getMaxAllocSize() const override;
  uint64_t getMaxAccessSize() const override;
  uint64_t getMaxGEPOffset() const override;
  bool canFree() const override;
  ByteAccessInfo getByteAccessInfo() const override;

  std::vector<Value*> operands() const override;
  void rauw(const Value &what, Value &with) override;
  void print(std::ostream &os) const override;
  StateValue toSMT(State &s) const override;
  smt::expr getTypeConstraints(const Function &f) const override;
  std::unique_ptr<Instr> dup(const std::string &suffix) const override;
};


class Strlen final : public MemInstr {
  Value *ptr;
public:
  Strlen(Type &type, std::string &&name, Value &ptr)
    : MemInstr(type, std::move(name)), ptr(&ptr) {}

  Value *getPointer() const { return ptr; }

  uint64_t getMaxAllocSize() const override;
  uint64_t getMaxAccessSize() const override;
  uint64_t getMaxGEPOffset() const override;
  bool canFree() const override;
  ByteAccessInfo getByteAccessInfo() const override;

  std::vector<Value*> operands() const override;
  void rauw(const Value &what, Value &with) override;
  void print(std::ostream &os) const override;
  StateValue toSMT(State &s) const override;
  smt::expr getTypeConstraints(const Function &f) const override;
  std::unique_ptr<Instr> dup(const std::string &suffix) const override;
};


class FnCall final : public MemInstr {
private:
  std::string fnName;
  std::vector<std::pair<Value*, ParamAttrs>> args;
  FnAttrs attrs;
  bool valid;
public:
  FnCall(Type &type, std::string &&name, std::string &&fnName,
         FnAttrs &&attrs = FnAttrs::None, bool valid = true)
    : MemInstr(type, std::move(name)), fnName(std::move(fnName)),
      attrs(std::move(attrs)), valid(valid) {}
  void addArg(Value &arg, ParamAttrs &&attrs);
  const auto& getFnName() const { return fnName; }
  const auto& getArgs() const { return args; }
  const auto& getAttributes() const { return attrs; }
  bool hasAttribute(const FnAttrs::Attribute &i) const { return attrs.has(i); }

  uint64_t getMaxAllocSize() const override;
  uint64_t getMaxAccessSize() const override;
  uint64_t getMaxGEPOffset() const override;
  bool canFree() const override;
  ByteAccessInfo getByteAccessInfo() const override;

  std::vector<Value*> operands() const override;
  void rauw(const Value &what, Value &with) override;
  void print(std::ostream &os) const override;
  StateValue toSMT(State &s) const override;
  smt::expr getTypeConstraints(const Function &f) const override;
  std::unique_ptr<Instr> dup(const std::string &suffix) const override;
};


class ExtractElement final : public Instr {
  Value *v, *idx;
public:
  ExtractElement(Type &type, std::string &&name, Value &v, Value &idx)
    : Instr(type, move(name)), v(&v), idx(&idx) {}
  std::vector<Value*> operands() const override;
  void rauw(const Value &what, Value &with) override;
  void print(std::ostream &os) const override;
  StateValue toSMT(State &s) const override;
  smt::expr getTypeConstraints(const Function &f) const override;
  std::unique_ptr<Instr> dup(const std::string &suffix) const override;
};


class InsertElement final : public Instr {
  Value *v, *e, *idx;
public:
  InsertElement(Type &type, std::string &&name, Value &v, Value &e, Value &idx)
    : Instr(type, move(name)), v(&v), e(&e), idx(&idx) {}
  std::vector<Value*> operands() const override;
  void rauw(const Value &what, Value &with) override;
  void print(std::ostream &os) const override;
  StateValue toSMT(State &s) const override;
  smt::expr getTypeConstraints(const Function &f) const override;
  std::unique_ptr<Instr> dup(const std::string &suffix) const override;
};


class ShuffleVector final : public Instr {
  Value *v1, *v2;
  std::vector<unsigned> mask;
public:
  ShuffleVector(Type &type, std::string &&name, Value &v1, Value &v2,
                std::vector<unsigned> mask)
    : Instr(type, move(name)), v1(&v1), v2(&v2), mask(std::move(mask)) {}
  std::vector<Value*> operands() const override;
  void rauw(const Value &what, Value &with) override;
  void print(std::ostream &os) const override;
  StateValue toSMT(State &s) const override;
  smt::expr getTypeConstraints(const Function &f) const override;
  std::unique_ptr<Instr> dup(const std::string &suffix) const override;
};


const ConversionOp *isCast(ConversionOp::Op op, const Value &v);
bool hasNoSideEffects(const Instr &i);
Value *isNoOp(const Value &v);
}<|MERGE_RESOLUTION|>--- conflicted
+++ resolved
@@ -296,10 +296,7 @@
 
   void addValue(Value &val, std::string &&BB_name);
   void removeValue(const std::string &BB_name);
-<<<<<<< HEAD
   void replaceLabels(const std::string &what, const std::string &with);
-=======
->>>>>>> 7468744a
 
   std::vector<std::pair<Value*, std::string>> getValues();
   std::vector<Value*> operands() const override;
