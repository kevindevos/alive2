--- conflicted
+++ resolved
@@ -1066,16 +1066,9 @@
   }
 }
 
-<<<<<<< HEAD
 void Transform::preprocess(unsigned unroll_factor) {
   remove_unreachable_bbs(src);
   remove_unreachable_bbs(tgt);
-=======
-void Transform::preprocess() {
-  remove_unreachable_bbs(src);
-  remove_unreachable_bbs(tgt);
-
->>>>>>> 7468744a
   // remove store of initializers to global variables that aren't needed to
   // verify the transformation
   // We only remove inits if it's possible to remove from both programs to keep
